--- conflicted
+++ resolved
@@ -14,27 +14,9 @@
 keywords = ["ai", "chatbot", "llm"]
 requires-python = ">=3.9"
 dependencies = [
-<<<<<<< HEAD
-    "aiofiles~=23.1.0",
-    "aiosqlite~=0.18.0",
-    "alembic~=1.10.2",
-    "cloudpickle~=2.2.1",
-    "datamodel-code-generator~=0.17.1",
-    "fastapi~=0.89.1",
-    "httpx~=0.23.3",
-    "jinja2~=3.1.2",
-    "langchain>=0.0.103",
-    "nest_asyncio~=1.5.6",
-    "openai~=0.27.0",
-    "pendulum~=2.1.2",
-    "prefect~=2.8.1",
-    "pydantic[dotenv]~=1.10.4",
-    "rich~=13.3.1",
-    "sqlalchemy[asyncio]~=1.4.41",
-    "sqlitedict~=2.1.0",
-=======
     "aiofiles~=23.1",
     "aiosqlite~=0.18",
+    "alembic~=1.10",
     "asyncpg~=0.27",
     "cloudpickle~=2.2",
     "datamodel-code-generator~=0.17",
@@ -50,7 +32,6 @@
     "rich~=13.3",
     "sqlalchemy[asyncio]~=1.4",
     "sqlitedict~=2.1",
->>>>>>> 9a92d578
     "sqlmodel~=0.0.8",
     "tiktoken~=0.3",
     "ulid-py~=1.1",
@@ -72,6 +53,8 @@
 ]
 
 [project.optional-dependencies]
+
+
 dev = [
     "black[jupyter]",
     "ipython",
@@ -88,13 +71,8 @@
     "pytest~=7.2",
     "ruff",
 ]
-<<<<<<< HEAD
-chromadb = ["chromadb~=0.3.14"]
 postgres = ["asyncpg~=0.27.0"]
-=======
 chromadb = ["chromadb~=0.3"]
->>>>>>> 9a92d578
-
 
 [project.urls]
 Homepage = "https://github.com/prefecthq/marvin"
